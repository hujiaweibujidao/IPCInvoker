--- conflicted
+++ resolved
@@ -80,16 +80,16 @@
             }
 
             @Override
-<<<<<<< HEAD
-            public void setBindServiceFlags(int flags) {
-                IPCBridgeManager.getImpl().setBindServiceFlags(flags);
-=======
             public void setKVStorage(KVStorage kvStorage) {
                 if (kvStorage != null) {
                     kvStorage.setContext(application);
                 }
                 KVStorage.set(kvStorage);
->>>>>>> b4115b5a
+            }
+
+            @Override
+            public void setBindServiceFlags(int flags) {
+                IPCBridgeManager.getImpl().setBindServiceFlags(flags);
             }
         };
         delegate.onInitialize(initializer);
